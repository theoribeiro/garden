/*
 * Copyright (C) 2018-2022 Garden Technologies, Inc. <info@garden.io>
 *
 * This Source Code Form is subject to the terms of the Mozilla Public
 * License, v. 2.0. If a copy of the MPL was not distributed with this
 * file, You can obtain one at http://mozilla.org/MPL/2.0/.
 */

import dotenv = require("dotenv")
import { intersection, sortBy } from "lodash"
import { resolve, join } from "path"
import chalk from "chalk"
import { pathExists } from "fs-extra"
import { getBuiltinCommands } from "../commands/commands"
import { shutdown, sleep, getPackageVersion, registerCleanupFunction, getCloudDistributionName } from "../util/util"
import { Command, CommandResult, CommandGroup, BuiltinArgs } from "../commands/base"
import { PluginError, toGardenError, GardenBaseError } from "../exceptions"
import { Garden, GardenOpts, DummyGarden } from "../garden"
import { Logger, LoggerType, LogLevel, parseLogLevel } from "../logger/logger"
import { FileWriter, FileWriterConfig } from "../logger/writers/file-writer"

import {
  checkForUpdates,
  checkForStaticDir,
  renderCommands,
  processCliArgs,
  pickCommand,
  parseCliArgs,
  optionsWithAliasValues,
  checkRequirements,
  renderCommandErrors,
  cliStyles,
} from "./helpers"
import { Parameters, globalOptions, OUTPUT_RENDERERS, GlobalOptions, ParameterValues } from "./params"
import {
  ProjectConfig,
  defaultNamespace,
  parseEnvironment,
  ProjectResource,
  EnvironmentConfig,
} from "../config/project"
import { ERROR_LOG_FILENAME, DEFAULT_API_VERSION, DEFAULT_GARDEN_DIR_NAME, LOGS_DIR_NAME } from "../constants"
import { generateBasicDebugInfoReport } from "../commands/get/get-debug-info"
import { AnalyticsHandler } from "../analytics/analytics"
import { BufferedEventStream, ConnectBufferedEventStreamParams } from "../cloud/buffered-event-stream"
import { defaultDotIgnoreFile } from "../util/fs"
import { CoreEventStream } from "../server/core-event-stream"
import { GardenPluginReference } from "../plugin/plugin"
import { CloudApi, CloudApiTokenRefreshError, getGardenCloudDomain } from "../cloud/api"
import { findProjectConfig } from "../config/base"
import { pMemoizeDecorator } from "../lib/p-memoize"
import { getCustomCommands } from "../commands/custom"
import { Profile } from "../util/profiling"
import { prepareDebugLogfiles } from "./debug-logs"
import { Log } from "../logger/log-entry"
import { JsonFileWriter } from "../logger/writers/json-file-writer"
import { dedent } from "../util/string"
import { printEmoji, renderDivider } from "../logger/util"
import { GardenProcess, GlobalConfigStore } from "../config-store/global"
import { registerProcess } from "../process"
import { ServeCommand } from "../commands/serve"
import { uuidv4 } from "../util/random"

export async function makeDummyGarden(root: string, gardenOpts: GardenOpts) {
  const environments: EnvironmentConfig[] = gardenOpts.environmentName
    ? [{ name: parseEnvironment(gardenOpts.environmentName).environment, defaultNamespace, variables: {} }]
    : [{ defaultNamespace: "default", name: "default", variables: {} }]

  const config: ProjectConfig = {
    path: root,
    apiVersion: DEFAULT_API_VERSION,
    kind: "Project",
    name: "no-project",
    defaultEnvironment: "",
    dotIgnoreFile: defaultDotIgnoreFile,
    environments,
    providers: [],
    variables: {},
  }
  gardenOpts.config = config

  return DummyGarden.factory(root, { noEnterprise: true, ...gardenOpts })
}

function renderHeader({
  environmentName,
  namespaceName,
  log,
}: {
  environmentName: string
  namespaceName: string
  log: Log
}) {
  const divider = chalk.gray(renderDivider())
  let msg = `${printEmoji("🌍", log)}  Running in namespace ${chalk.cyan(namespaceName)} in environment ${chalk.cyan(
    environmentName
  )}`

  return dedent`
    ${divider}
    ${msg}
    ${divider}\n
  `
}

export interface RunOutput {
  argv: any
  code: number
  errors: (GardenBaseError | Error)[]
  result: any
  // Mainly used for testing
  consoleOutput?: string
}

@Profile()
export class GardenCli {
  private commands: { [key: string]: Command } = {}
  private fileWritersInitialized: boolean = false
  private plugins: GardenPluginReference[]
  private bufferedEventStream: BufferedEventStream | undefined
  private sessionFinished = false
  public processRecord: GardenProcess

  constructor({ plugins }: { plugins?: GardenPluginReference[] } = {}) {
    this.plugins = plugins || []

    const commands = sortBy(getBuiltinCommands(), (c) => c.name)
    commands.forEach((command) => this.addCommand(command))
  }

<<<<<<< HEAD
  async renderHelp(log: Log, workingDir: string) {
    const cliStyles = getCliStyles()

=======
  async renderHelp(workingDir: string) {
>>>>>>> 199fe4b1
    const commands = Object.values(this.commands)
      .sort()
      .filter((cmd) => cmd.getPath().length === 1)

    let msg = `
${cliStyles.heading("USAGE")}
  garden ${cliStyles.commandPlaceholder()} ${cliStyles.optionsPlaceholder()}

${cliStyles.heading("COMMANDS")}
${renderCommands(commands)}
    `

    const customCommands = await this.getCustomCommands(log, workingDir)

    if (customCommands.length > 0) {
      msg += `\n${cliStyles.heading("CUSTOM COMMANDS")}\n${renderCommands(customCommands)}`
    }

    return msg
  }

  private async initFileWriters({
    logger,
    log,
    gardenDirPath,
    commandFullName,
  }: {
    logger: Logger
    log: Log
    gardenDirPath: string
    commandFullName: string
  }) {
    if (this.fileWritersInitialized) {
      return
    }
    const { debugLogfileName, jsonLogfileName } = await prepareDebugLogfiles(
      log,
      join(gardenDirPath, LOGS_DIR_NAME),
      commandFullName
    )
    const logConfigs: FileWriterConfig[] = [
      {
        logFilePath: join(gardenDirPath, LOGS_DIR_NAME, debugLogfileName),
        truncatePrevious: true,
        level: LogLevel.debug,
      },
      {
        logFilePath: join(gardenDirPath, LOGS_DIR_NAME, jsonLogfileName),
        truncatePrevious: true,
        level: LogLevel.silly,
        json: true,
      },
      {
        logFilePath: join(gardenDirPath, ERROR_LOG_FILENAME),
        truncatePrevious: true,
        level: LogLevel.error,
      },
      {
        logFilePath: join(gardenDirPath, LOGS_DIR_NAME, ERROR_LOG_FILENAME),
        level: LogLevel.error,
      },
      {
        logFilePath: join(gardenDirPath, LOGS_DIR_NAME, "development.log"),
        level: logger.level,
      },
    ]
    for (const config of logConfigs) {
      logger.addWriter(await (config.json ? JsonFileWriter : FileWriter).factory(config))
    }
    this.fileWritersInitialized = true
  }

  addCommand(command: Command): void {
    const fullName = command.getFullName()

    if (this.commands[fullName]) {
      // For now we don't allow multiple definitions of the same command. We may want to revisit this later.
      throw new PluginError(`Multiple definitions of command "${fullName}"`, {})
    }

    this.commands[fullName] = command

    const { options = {} } = command

    const optKeys = Object.keys(options)
    const globalKeys = Object.keys(globalOptions)
    const dupKeys: string[] = intersection(optKeys, globalKeys)

    if (dupKeys.length > 0) {
      throw new PluginError(`Global option(s) ${dupKeys.join(" ")} cannot be redefined`, {})
    }
  }

  async getGarden(workingDir: string, opts: GardenOpts) {
    return Garden.factory(workingDir, opts)
  }

  async runCommand<A extends Parameters, O extends Parameters>({
    command,
    parsedArgs,
    parsedOpts,
    processRecord,
    workingDir,
  }: {
    command: Command<A, O>
    parsedArgs: BuiltinArgs & ParameterValues<A>
    parsedOpts: ParameterValues<GlobalOptions & O>
    processRecord?: GardenProcess
    workingDir: string
  }) {
    const {
      "logger-type": loggerTypeOpt,
      "log-level": logLevel,
      "show-timestamps": showTimestamps,
      emoji,
      "env": environmentName,
      silent,
      output,
      "force-refresh": forceRefresh,
      "var": cliVars,
      "disable-port-forwards": disablePortForwards,
    } = parsedOpts

    // Parse command line --var input
    const parsedCliVars = cliVars ? dotenv.parse(cliVars.join("\n")) : {}

    // Init logger
    const level = parseLogLevel(logLevel)
    let loggerType = <LoggerType>loggerTypeOpt || command.getLoggerType({ opts: parsedOpts, args: parsedArgs })

    if (silent || output) {
      loggerType = "quiet"
    }

    const logger = Logger.initialize({
      level,
      storeEntries: false,
      type: loggerType,
      useEmoji: emoji,
      showTimestamps,
    })

    // Currently we initialise empty placeholder entries and pass those to the
    // framework as opposed to the logger itself. This is to give better control over where on
    // the screen the logs are printed.
    // TODO: Remove header and footer logs. Not needed any more.
    const headerLog = logger.makeNewLogContext()
    const log = logger.makeNewLogContext()
    const footerLog = logger.makeNewLogContext()

    const globalConfigStore = new GlobalConfigStore()

    await validateRuntimeRequirementsCached(log, globalConfigStore, checkRequirements)

    command.printHeader({ headerLog, args: parsedArgs, opts: parsedOpts })
    const sessionId = uuidv4()

    // Init Cloud API
    let cloudApi: CloudApi | null = null
    let distroName: string = ""

    if (!command.noProject) {
      const config: ProjectResource | undefined = await this.getProjectConfig(log, workingDir)

      const cloudDomain: string = getGardenCloudDomain(config)
      distroName = getCloudDistributionName(cloudDomain)

      try {
        cloudApi = await CloudApi.factory({ log, cloudDomain, globalConfigStore })
      } catch (err) {
        if (err instanceof CloudApiTokenRefreshError) {
          log.warn(dedent`
          ${chalk.yellow(`Unable to authenticate against ${distroName} with the current session token.`)}
          Command results for this command run will not be available in ${distroName}. If this not a
          ${distroName} project you can ignore this warning. Otherwise, please try logging out with
          \`garden logout\` and back in again with \`garden login\`.
        `)

          // Project is configured for cloud usage => fail early to force re-auth
          if (config && config.id) {
            throw err
          }
        } else {
          // unhandled error when creating the cloud api
          throw err
        }
      }
    }

    // Init event & log streaming.
    this.bufferedEventStream = new BufferedEventStream({
      log,
      cloudApi: cloudApi || undefined,
      sessionId,
    })

    registerCleanupFunction("stream-session-cancelled-event", () => {
      if (!this.sessionFinished) {
        this.bufferedEventStream?.streamEvent("sessionCancelled", {})
        this.bufferedEventStream?.flushAll().catch(() => {})
      }
    })

    const coreEventStream = new CoreEventStream({ log, sessionId, globalConfigStore })

    const commandInfo = {
      name: command.getFullName(),
      args: parsedArgs,
      opts: optionsWithAliasValues(command, parsedOpts),
    }

    const contextOpts: GardenOpts = {
      commandInfo,
      disablePortForwards,
      environmentName,
      log,
      sessionId,
      forceRefresh,
      variables: parsedCliVars,
      plugins: this.plugins,
      cloudApi: cloudApi || undefined,
    }

    let garden: Garden
    let result: CommandResult<any> = {}
    let analytics: AnalyticsHandler

    const prepareParams = {
      log,
      headerLog,
      footerLog,
      args: parsedArgs,
      opts: parsedOpts,
      // Commands that start a Garden server and want to open a websocket connection to the platform use this param.
      cloudApi: cloudApi || undefined,
    }

    const persistent = command.isPersistent(prepareParams)

    await command.prepare(prepareParams)

    const server = command instanceof ServeCommand ? command.server : undefined

    contextOpts.persistent = persistent
    const { streamEvents, streamLogEntries } = command
    // Print header log before we know the namespace to prevent content from
    // jumping.
    // TODO: Link to Cloud namespace page here.
    const nsLog = headerLog.makeNewLogContext({})

    do {
      try {
        if (command.noProject) {
          garden = await makeDummyGarden(workingDir, contextOpts)
        } else {
          garden = await this.getGarden(workingDir, contextOpts)

          nsLog.info(renderHeader({ namespaceName: garden.namespace, environmentName: garden.environmentName, log }))

          if (!cloudApi && garden.projectId) {
            log.warn({
              symbol: "warning",
              msg: `You are not logged in into Garden Cloud. Please log in via the ${chalk.green(
                "garden login"
              )} command.`,
            })
            log.info("")
          }

          if (processRecord) {
            // Update the db record for the process
            await globalConfigStore.update("activeProcesses", String(processRecord.pid), {
              command: command.name,
              sessionId: garden.sessionId,
              persistent,
              serverHost: server?.port ? `http://localhost:${server.port}` : null,
              serverAuthKey: server?.authKey || null,
              projectRoot: garden.projectRoot,
              projectName: garden.projectName,
              environmentName: garden.environmentName,
              namespace: garden.namespace,
            })
          }

          // Connect the core server event streamer (making sure it doesn't stream to the local server)
          const commandServerUrl = server?.getBaseUrl() || undefined
          coreEventStream.connect({ garden, ignoreHost: commandServerUrl, streamEvents, streamLogEntries })
          await coreEventStream.updateTargets()

          if (cloudApi && garden.projectId && !cloudApi.sessionRegistered && command.streamEvents) {
            // Note: If a config change during a watch-mode command's execution results in the resolved environment
            // and/or namespace name changing, we don't change the session ID, environment ID or namespace ID used when
            // streaming events.
            await cloudApi.registerSession({
              sessionId,
              commandInfo,
              localServerPort: server?.port,
              environment: garden.environmentName,
              namespace: garden.namespace,
            })
          }

          let namespaceUrl: string | undefined

          if (cloudApi && garden.projectId && cloudApi.environmentId && cloudApi.namespaceId) {
            const project = await cloudApi.getProject()

            if (project) {
              const user = await cloudApi.getProfile()
              const path = `/projects/${project.id}?sessionId=${sessionId}&userId=${user.id}`
              const url = new URL(path, cloudApi.domain)
              namespaceUrl = url.href
            }
          }

          // Print a specific header and footer when connected to Garden Cloud.
          if (namespaceUrl) {
            const msg = dedent`
              \n${printEmoji("🌩️", log)}   ${chalk.cyan(
              `Connected to ${distroName}! Click the link below to view logs and more.`
            )}
              ${printEmoji("🔗", log)}  ${chalk.blueBright.underline(namespaceUrl)}
            `
            footerLog.info(msg)
          }
        }

        if (cloudApi && garden.projectId) {
          log.silly(`Connecting Garden instance to GE BufferedEventStream`)
          const connectParams: ConnectBufferedEventStreamParams = {
            garden,
            streamEvents,
            streamLogEntries,
            targets: [
              {
                enterprise: true,
              },
            ],
          }
          this.bufferedEventStream.connect(connectParams)
          if (streamEvents) {
            const commandInfoPayload = {
              ...commandInfo,
              environmentName: garden.environmentName,
              environmentId: cloudApi.environmentId,
              projectName: garden.projectName,
              projectId: garden.projectId,
              namespaceName: garden.namespace,
              namespaceId: cloudApi.namespaceId,
              coreVersion: getPackageVersion(),
              vcsBranch: garden.vcsInfo.branch,
              vcsCommitHash: garden.vcsInfo.commitHash,
              vcsOriginUrl: garden.vcsInfo.originUrl,
            }
            this.bufferedEventStream.streamEvent("commandInfo", commandInfoPayload)
          }
        }

        // Register log file writers. We need to do this after the Garden class is initialised because
        // the file writers depend on the project root.
        await this.initFileWriters({
          logger,
          log,
          gardenDirPath: garden.gardenDirPath,
          commandFullName: command.getFullName(),
        })
        analytics = await AnalyticsHandler.init(garden, log)
        analytics.trackCommand(command.getFullName())

        // Note: No reason to await the check
        checkForUpdates(garden.globalConfigStore, headerLog).catch((err) => {
          headerLog.verbose("Something went wrong while checking for the latest Garden version.")
          headerLog.verbose(err)
        })

        await checkForStaticDir()

        // Check if the command is protected and ask for confirmation to proceed if production flag is "true".
        if (await command.isAllowedToRun(garden, log, parsedOpts)) {
          // TODO: enforce that commands always output DeepPrimitiveMap

          result = await command.action({
            garden,
            cli: this,
            log,
            footerLog,
            headerLog,
            args: parsedArgs,
            opts: parsedOpts,
          })
        } else {
          // The command is protected and the user decided to not continue with the exectution.
          log.info("\nCommand aborted.")
          result = {}
        }
        await garden.close()
      } catch (err) {
        // Generate a basic report in case Garden.factory(...) fails and command is "get debug-info".
        // Other exceptions are handled within the implementation of "get debug-info".
        if (command.name === "debug-info") {
          // Use default Garden dir name as fallback since Garden class hasn't been initialised
          await generateBasicDebugInfoReport(
            workingDir,
            join(workingDir, DEFAULT_GARDEN_DIR_NAME),
            log,
            parsedOpts.format
          )
        }
        throw err
      } finally {
        if (!result.restartRequired) {
          await coreEventStream.close()
          await server?.close()
          cloudApi?.close()
        }
      }
    } while (result.restartRequired)

    return { result, analytics }
  }

  async run({
    args,
    exitOnError,
    processRecord,
    cwd,
  }: {
    args: string[]
    exitOnError: boolean
    processRecord?: GardenProcess
    cwd?: string
  }): Promise<RunOutput> {
    let argv = parseCliArgs({ stringArgs: args, cli: true })

    const errors: (GardenBaseError | Error)[] = []

    // Note: Circumvents an issue where the process exits before the output is fully flushed.
    // Needed for output renderers and Winston (see: https://github.com/winstonjs/winston/issues/228)
    const waitForOutputFlush = () => sleep(100)

    async function done(abortCode: number, consoleOutput: string, result: any = {}) {
      if (exitOnError) {
        // eslint-disable-next-line no-console
        console.log(consoleOutput)
        await waitForOutputFlush()
        await shutdown(abortCode)
      } else {
        await waitForOutputFlush()
      }

      return { argv, code: abortCode, errors, result, consoleOutput }
    }

    if (argv.v || argv.version || argv._[0] === "version") {
      return done(0, getPackageVersion())
    }

    const workingDir = resolve(cwd || process.cwd(), argv.root || "")

    if (!(await pathExists(workingDir))) {
      return done(1, chalk.red(`Could not find specified root path (${argv.root})`))
    }

    let projectConfig: ProjectResource | undefined

    // First look for native Garden commands
    let { command, rest, matchedPath } = pickCommand(Object.values(this.commands), argv._)

    // Logger might not have been initialised if process exits early
    const logger = Logger.initialize({
      level: LogLevel.info,
      type: "default",
      storeEntries: false,
    })

    const log = logger.makeNewLogContext()

    // Load custom commands from current project (if applicable) and see if any match the arguments
    if (!command) {
      projectConfig = await this.getProjectConfig(log, workingDir)

      if (projectConfig) {
        const customCommands = await this.getCustomCommands(log, workingDir)
        const picked = pickCommand(customCommands, argv._)
        command = picked.command
        matchedPath = picked.matchedPath
      }
    }

    // If we still haven't found a valid command, print help
    if (!command) {
      const exitCode = argv._.length === 0 || argv._[0] === "help" ? 0 : 1
      return done(exitCode, await this.renderHelp(log, workingDir))
    }

    // Parse the arguments again with the Command set, to fully validate, and to ensure boolean options are
    // handled correctly
    argv = parseCliArgs({ stringArgs: args, command, cli: true })

    // Slice command name from the positional args
    argv._ = argv._.slice(command.getPath().length)

    // Handle -h, --help, and subcommand listings
    if (argv.h || argv.help || command instanceof CommandGroup) {
      // Try to show specific help for given subcommand
      if (command instanceof CommandGroup) {
        for (const subCommand of command.subCommands) {
          const sub = new subCommand()
          if (sub.name === rest[0]) {
            return done(0, sub.renderHelp())
          }
        }
        // If not found, falls through to general command help below
      }
      return done(0, command.renderHelp())
    }

    let parsedArgs: BuiltinArgs & ParameterValues<any>
    let parsedOpts: ParameterValues<any>

    try {
      const parseResults = processCliArgs({ rawArgs: args, parsedArgs: argv, command, matchedPath, cli: true })
      parsedArgs = parseResults.args
      parsedOpts = parseResults.opts
    } catch (err) {
      errors.push(...(err.detail?.errors || []).map(toGardenError))
      return done(1, err.message + "\n" + command.renderHelp())
    }

    let commandResult: CommandResult<any> | undefined = undefined
    let analytics: AnalyticsHandler | undefined = undefined

    if (!processRecord) {
      processRecord = this.processRecord
    }

    if (!processRecord) {
      const globalConfigStore = new GlobalConfigStore()
      processRecord = await registerProcess(globalConfigStore, command.getFullName(), args)
    }

    this.processRecord = processRecord!

    try {
      const runResults = await this.runCommand({ command, parsedArgs, parsedOpts, processRecord, workingDir })
      commandResult = runResults.result
      analytics = runResults.analytics
    } catch (err) {
      commandResult = { errors: [err] }
    }

    errors.push(...(commandResult.errors || []))

    // Flushes the Analytics events queue in case there are some remaining events.
    if (analytics) {
      await analytics.flush()
    }

    const gardenErrors: GardenBaseError[] = errors.map(toGardenError)

    // --output option set
    if (argv.output) {
      const renderer = OUTPUT_RENDERERS[argv.output]!

      if (gardenErrors.length > 0 || (commandResult.exitCode && commandResult.exitCode !== 0)) {
        return done(
          commandResult.exitCode || 1,
          renderer({ success: false, errors: gardenErrors }),
          commandResult?.result
        )
      } else {
        return done(0, renderer({ success: true, ...commandResult }), commandResult?.result)
      }
    }

    let code = 0
    if (gardenErrors.length > 0) {
      renderCommandErrors(logger, gardenErrors)
      await waitForOutputFlush()
      code = commandResult.exitCode || 1
    }

    if (this.bufferedEventStream) {
      if (code === 0) {
        this.bufferedEventStream.streamEvent("sessionCompleted", {})
      } else {
        this.bufferedEventStream.streamEvent("sessionFailed", {})
      }
      await this.bufferedEventStream.close()
      this.sessionFinished = true
    }

    return { argv, code, errors, result: commandResult?.result }
  }

  @pMemoizeDecorator()
  async getProjectConfig(log: Log, workingDir: string): Promise<ProjectResource | undefined> {
    return findProjectConfig(log, workingDir)
  }

  @pMemoizeDecorator()
  private async getCustomCommands(log: Log, workingDir: string): Promise<Command[]> {
    const projectConfig = await this.getProjectConfig(log, workingDir)
    const projectRoot = projectConfig?.path

    if (!projectRoot) {
      return []
    }

    return await getCustomCommands(log, projectRoot)
  }
}

export async function validateRuntimeRequirementsCached(
  log: Log,
  globalConfig: GlobalConfigStore,
  requirementCheckFunction: () => Promise<void>
) {
  const requirementsCheck = await globalConfig.get("requirementsCheck")

  if (!requirementsCheck || !requirementsCheck.passed) {
    const setReqCheck = async (passed: boolean) => {
      await globalConfig.set("requirementsCheck", {
        lastRunDateUNIX: Date.now(),
        lastRunGardenVersion: getPackageVersion(),
        passed,
      })
    }
    try {
      log.debug("checking for garden runtime requirements")
      await requirementCheckFunction()
      // didn't throw means requirements are met
      await setReqCheck(true)
    } catch (err) {
      await setReqCheck(false)
      throw err
    }
  }
}<|MERGE_RESOLUTION|>--- conflicted
+++ resolved
@@ -128,13 +128,7 @@
     commands.forEach((command) => this.addCommand(command))
   }
 
-<<<<<<< HEAD
   async renderHelp(log: Log, workingDir: string) {
-    const cliStyles = getCliStyles()
-
-=======
-  async renderHelp(workingDir: string) {
->>>>>>> 199fe4b1
     const commands = Object.values(this.commands)
       .sort()
       .filter((cmd) => cmd.getPath().length === 1)
