/*
 * Copyright (C) 2018-2022 Garden Technologies, Inc. <info@garden.io>
 *
 * This Source Code Form is subject to the terms of the Mozilla Public
 * License, v. 2.0. If a copy of the MPL was not distributed with this
 * file, You can obtain one at http://mozilla.org/MPL/2.0/.
 */

import {
  joi,
  joiArray,
  joiIdentifier,
  joiIdentifierDescription,
  joiProviderName,
  joiSparseArray,
  joiStringMap,
  StringMap,
} from "../../config/common"
import { BaseProviderConfig, Provider, providerConfigBaseSchema } from "../../config/provider"
import {
  artifactsDescription,
  commandExample,
  containerArtifactSchema,
  containerDevModeSchema,
  ContainerDevModeSpec,
  ContainerEnvVars,
  containerEnvVarsSchema,
  containerLocalModeSchema,
  ContainerLocalModeSpec,
  ContainerRegistryConfig,
  containerRegistryConfigSchema,
  syncDefaultDirectoryModeSchema,
  syncDefaultFileModeSchema,
  syncDefaultGroupSchema,
  syncDefaultOwnerSchema,
  syncExcludeSchema,
} from "../container/config"
import { PluginContext } from "../../plugin-context"
import { dedent, deline } from "../../util/string"
import { defaultSystemNamespace } from "./system"
import { syncableKinds, SyncableKind } from "./types"
import { BaseTaskSpec, baseTaskSpecSchema, cacheResultSchema } from "../../config/task"
import { BaseTestSpec, baseTestSpecSchema } from "../../config/test"
import { ArtifactSpec } from "../../config/validation"
import { V1Toleration } from "@kubernetes/client-node"
import { runPodSpecIncludeFields } from "./run"
import { KUBECTL_DEFAULT_TIMEOUT } from "./kubectl"
import { devModeGuideLink } from "./dev-mode"
import { localModeGuideLink } from "./local-mode"

export const DEFAULT_KANIKO_IMAGE = "gcr.io/kaniko-project/executor:v1.8.1-debug"

export interface KubernetesDevModeSpec extends ContainerDevModeSpec {
  containerName?: string
}

export interface KubernetesDevModeDefaults {
  exclude?: string[]
  fileMode?: number
  directoryMode?: number
  owner?: number | string
  group?: number | string
}

export const kubernetesDevModeSchema = () =>
  containerDevModeSchema().keys({
    containerName: joiIdentifier().description(
      `Optionally specify the name of a specific container to sync to. If not specified, the first container in the workload is used.`
    ),
  }).description(dedent`
    Specifies which files or directories to sync to which paths inside the running containers of the service when it's in dev mode, and overrides for the container command and/or arguments.

    Note that \`serviceResource\` must also be specified to enable dev mode.

    Dev mode is enabled when running the \`garden dev\` command, and by setting the \`--dev\` flag on the \`garden deploy\` command.

    See the [Code Synchronization guide](${devModeGuideLink}) for more information.
  `)
/**
 * Provider-level dev mode settings for the local and remote k8s providers.
 */
export const kubernetesDevModeDefaultsSchema = () =>
  joi.object().keys({
    exclude: syncExcludeSchema().description(dedent`
        Specify a list of POSIX-style paths or glob patterns that should be excluded from the sync.

        Any exclusion patterns defined in individual dev mode sync specs will be applied in addition to these patterns.

        \`.git\` directories and \`.garden\` directories are always ignored.
      `),
    fileMode: syncDefaultFileModeSchema(),
    directoryMode: syncDefaultDirectoryModeSchema(),
    owner: syncDefaultOwnerSchema(),
    group: syncDefaultGroupSchema(),
  }).description(dedent`
    Specifies default settings for dev mode syncs (e.g. for \`container\`, \`kubernetes\` and \`helm\` services).

    These are overridden/extended by the settings of any individual dev mode sync specs for a given module or service.

    Dev mode is enabled when running the \`garden dev\` command, and by setting the \`--dev\` flag on the \`garden deploy\` command.

    See the [Code Synchronization guide](${devModeGuideLink}) for more information.
  `)

export interface KubernetesLocalModeSpec extends ContainerLocalModeSpec {
  containerName?: string
}

export const kubernetesLocalModeSchema = () =>
  containerLocalModeSchema().keys({
    containerName: joi
      .string()
      .optional()
      .description(
        "The name of the target container. The first available container will be used if this field is not defined."
      ),
  }).description(dedent`
    Configures the local application which will send and receive network requests instead of the target resource specified by \`serviceResource\`.

    Note that \`serviceResource\` must also be specified to enable local mode. Local mode configuration for the \`kubernetes\` module type relies on the \`serviceResource.kind\` and \`serviceResource.name\` fields to select a target Kubernetes resource.

    The \`serviceResource.containerName\` field is not used by local mode configuration.
    Note that \`localMode\` uses its own field \`containerName\` to specify a target container name explicitly.

    The selected container of the target Kubernetes resource will be replaced by a proxy container which runs an SSH server to proxy requests.
    Reverse port-forwarding will be automatically configured to route traffic to the locally deployed application and back.

    Local mode is enabled by setting the \`--local\` option on the \`garden deploy\` or \`garden dev\` commands.
    Local mode always takes the precedence over dev mode if there are any conflicting service names.

    Health checks are disabled for services running in local mode.

    See the [Local Mode guide](${localModeGuideLink}) for more information.
  `)

export interface ProviderSecretRef {
  name: string
  namespace: string
}

export type TlsManager = "cert-manager" | "manual"
export type LetsEncryptServerType = "letsencrypt-staging" | "letsencrypt-prod"
export type AcmeChallengeType = "HTTP-01"
export type IssuerType = "acme"

export interface IngressTlsCertificate {
  name: string
  hostnames?: string[]
  secretRef: ProviderSecretRef
  managedBy?: TlsManager
}

export interface CertManagerConfig {
  install: boolean
  email?: string
  issuer?: IssuerType
  acmeChallengeType?: AcmeChallengeType
  acmeServer?: LetsEncryptServerType
}

interface KubernetesResourceSpec {
  limits: {
    cpu: number
    memory: number
    ephemeralStorage?: number
  }
  requests: {
    cpu: number
    memory: number
    ephemeralStorage?: number
  }
}

interface KubernetesResources {
  builder: KubernetesResourceSpec
}

interface KubernetesStorageSpec {
  size?: number
  storageClass: string | null
}

interface KubernetesStorage {
  builder: KubernetesStorageSpec
}

export type ContainerBuildMode = "local-docker" | "kaniko" | "cluster-buildkit"

export type DefaultDeploymentStrategy = "rolling"
export type DeploymentStrategy = DefaultDeploymentStrategy | "blue-green"

export interface NamespaceConfig {
  name: string
  annotations?: StringMap
  labels?: StringMap
}

export interface ClusterBuildkitCacheConfig {
  type: "registry"
  mode: "min" | "max" | "inline" | "auto"
  tag: string
  export: boolean
  registry?: ContainerRegistryConfig
}

export interface KubernetesConfig extends BaseProviderConfig {
  buildMode: ContainerBuildMode
  clusterBuildkit?: {
    cache: ClusterBuildkitCacheConfig[]
    rootless?: boolean
    nodeSelector?: StringMap
  }
  jib?: {
    pushViaCluster?: boolean
  }
  kaniko?: {
    image?: string
    extraFlags?: string[]
    namespace?: string | null
    nodeSelector?: StringMap
    tolerations?: V1Toleration[]
  }
  context: string
  defaultHostname?: string
  deploymentRegistry?: ContainerRegistryConfig
  deploymentStrategy?: DeploymentStrategy
  devMode?: {
    defaults?: KubernetesDevModeDefaults
  }
  forceSsl: boolean
  imagePullSecrets: ProviderSecretRef[]
  copySecrets: ProviderSecretRef[]
  ingressHttpPort: number
  ingressHttpsPort: number
  ingressClass?: string
  kubeconfig?: string
  kubectlPath?: string
  namespace?: NamespaceConfig
  setupIngressController: string | null
  systemNodeSelector: { [key: string]: string }
  resources: KubernetesResources
  gardenSystemNamespace: string
  tlsCertificates: IngressTlsCertificate[]
  certManager?: CertManagerConfig
  clusterType?: "kind" | "minikube" | "microk8s"
  _systemServices: string[]
}

export type KubernetesProvider = Provider<KubernetesConfig>
export type KubernetesPluginContext = PluginContext<KubernetesConfig>

// We default to fairly low requests but high limits.
export const defaultResources: KubernetesResources = {
  builder: {
    limits: {
      cpu: 4000,
      memory: 8192,
    },
    requests: {
      cpu: 100,
      memory: 512,
    },
  },
}

export const defaultStorage: KubernetesStorage = {
  builder: {
    size: 20 * 1024,
    storageClass: null,
  },
}

const resourceSchema = (defaults: KubernetesResourceSpec, deprecated: boolean) =>
  joi
    .object()
    .keys({
      limits: joi
        .object()
        .keys({
          cpu: joi
            .number()
            .integer()
            .default(defaults.limits.cpu)
            .description("CPU limit in millicpu.")
            .example(defaults.limits.cpu)
            .meta({ deprecated }),
          memory: joi
            .number()
            .integer()
            .default(defaults.limits.memory)
            .description("Memory limit in megabytes.")
            .example(defaults.limits.memory)
            .meta({ deprecated }),
          ephemeralStorage: joi
            .number()
            .integer()
            .optional()
            .description("Ephemeral storage limit in megabytes.")
            .example(8192)
            .meta({ deprecated }),
        })
        .default(defaults.limits)
        .meta({ deprecated }),
      requests: joi
        .object()
        .keys({
          cpu: joi
            .number()
            .integer()
            .default(defaults.requests.cpu)
            .description("CPU request in millicpu.")
            .example(defaults.requests.cpu)
            .meta({ deprecated }),
          memory: joi
            .number()
            .integer()
            .default(defaults.requests.memory)
            .description("Memory request in megabytes.")
            .example(defaults.requests.memory)
            .meta({ deprecated }),
          ephemeralStorage: joi
            .number()
            .integer()
            .optional()
            .description("Ephemeral storage request in megabytes.")
            .example(8192)
            .meta({ deprecated }),
        })
        .default(defaults.requests)
        .meta({ deprecated }),
    })
    .default(defaults)

export const k8sDeploymentTimeoutSchema = () =>
  joi
    .number()
    .default(KUBECTL_DEFAULT_TIMEOUT)
    .description("The maximum duration (in seconds) to wait for resources to deploy and become healthy.")

export const k8sContextSchema = () =>
  joi
    .string()
    .required()
    .description("The kubectl context to use to connect to the Kubernetes cluster.")
    .example("my-dev-context")

const secretRef = joi
  .object()
  .keys({
    name: joiIdentifier().required().description("The name of the Kubernetes secret.").example("my-secret"),
    namespace: joiIdentifier()
      .default("default")
      .description(
        "The namespace where the secret is stored. " +
          "If necessary, the secret may be copied to the appropriate namespace before use."
      ),
  })
  .description("Reference to a Kubernetes secret.")

const imagePullSecretsSchema = () =>
  joiSparseArray(secretRef).description(dedent`
    References to \`docker-registry\` secrets to use for authenticating with remote registries when pulling
    images. This is necessary if you reference private images in your module configuration, and is required
    when configuring a remote Kubernetes environment with buildMode=local.
  `)

const copySecretsSchema = () =>
  joiSparseArray(secretRef).description(dedent`
    References to secrets you need to have copied into all namespaces deployed to. These secrets will be
    ensured to exist in the namespace before deploying any service.
  `)

const tlsCertificateSchema = () =>
  joi.object().keys({
    name: joiIdentifier()
      .required()
      .description("A unique identifier for this certificate.")
      .example("www")
      .example("wildcard"),
    hostnames: joi
      .array()
      .items(joi.hostname())
      .description(
        "A list of hostnames that this certificate should be used for. " +
          "If you don't specify these, they will be automatically read from the certificate."
      )
      .example(["www.mydomain.com"]),
    secretRef: secretRef
      .description("A reference to the Kubernetes secret that contains the TLS certificate and key for the domain.")
      .example({ name: "my-tls-secret", namespace: "default" }),
    managedBy: joi
      .string()
      .description(
        dedent`
      Set to \`cert-manager\` to configure [cert-manager](https://github.com/jetstack/cert-manager) to manage this
      certificate. See our
      [cert-manager integration guide](https://docs.garden.io/advanced/cert-manager-integration) for details.
    `
      )
      .allow("cert-manager")
      .example("cert-manager"),
  })

const buildkitCacheConfigurationSchema = () =>
  joi.object().keys({
    type: joi
      .string()
      .valid("registry")
      .required()
      .description(
        dedent`
          Use the Docker registry configured at \`deploymentRegistry\` to retrieve and store buildkit cache information.

          See also the [buildkit registry cache documentation](https://github.com/moby/buildkit#registry-push-image-and-cache-separately)
        `
      ),
    registry: containerRegistryConfigSchema().description(
      dedent`
      The registry from which the cache should be imported from, or which it should be exported to.

      If not specified, use the configured \`deploymentRegistry\` in your kubernetes provider config, or the internal in-cluster registry in case \`deploymentRegistry\` is not set.

      Important: You must make sure \`imagePullSecrets\` includes authentication with the specified cache registry, that has the appropriate write privileges (usually full write access to the configured \`namespace\`).
    `
    ),
    mode: joi
      .string()
      .valid("auto", "min", "max", "inline")
      .default("auto")
      .description(
        dedent`
        This is the buildkit cache mode to be used.

        The value \`inline\` ensures that garden is using the buildkit option \`--export-cache inline\`. Cache information will be inlined and co-located with the Docker image itself.

        The values \`min\` and \`max\` ensure that garden passes the \`mode=max\` or \`mode=min\` modifiers to the buildkit \`--export-cache\` option. Cache manifests will only be
        stored stored in the configured \`tag\`.

        \`auto\` is the same as \`max\` for most registries. Some popular registries do not support \`max\` and garden will fall back to \`inline\` for them.
         See the [clusterBuildkit cache option](#providers-.clusterbuildkit.cache) for a description of the detection mechanism.

        See also the [buildkit export cache documentation](https://github.com/moby/buildkit#export-cache)
      `
      ),
    tag: joi
      .string()
      .default("_buildcache")
      .description(
        dedent`
        This is the Docker registry tag name buildkit should use for the registry build cache. Default is \`_buildcache\`

        **NOTE**: \`tag\` can only be used together with the \`registry\` cache type
      `
      ),
    export: joi
      .boolean()
      .default(true)
      .description(
        dedent`
        If this is false, only pass the \`--import-cache\` option to buildkit, and not the \`--export-cache\` option. Defaults to true.
      `
      ),
  })

export const kubernetesConfigBase = () =>
  providerConfigBaseSchema().keys({
    buildMode: joi
      .string()
<<<<<<< HEAD
      .allow("local-docker", "kaniko", "cluster-buildkit")
=======
      .valid("local-docker", "cluster-docker", "kaniko", "cluster-buildkit")
>>>>>>> d966a97f
      .default("local-docker")
      .description(
        dedent`
        Choose the mechanism for building container images before deploying. By default your local Docker daemon is used, but you can set it to \`cluster-buildkit\` or \`kaniko\` to sync files to the cluster, and build container images there. This removes the need to run Docker locally, and allows you to share layer and image caches between multiple developers, as well as between your development and CI workflows.

        For more details on all the different options and what makes sense to use for your setup, please check out the [in-cluster building guide](https://docs.garden.io/guides/in-cluster-building).
        `
      ),
    clusterBuildkit: joi
      .object()
      .keys({
        cache: joi
          .array()
          .items(buildkitCacheConfigurationSchema())
          .default([{ type: "registry", mode: "auto", tag: "_buildcache", export: true }])
          .description(
            dedent`
            Use the \`cache\` configuration to customize the default cluster-buildkit cache behaviour.

            The default value is:
            \`\`\`yaml
            clusterBuildkit:
              cache:
                - type: registry
                  mode: auto
            \`\`\`

            For every build, this will
            - import cached layers from a docker image tag named \`_buildcache\`
            - when the build is finished, upload cache information to \`_buildcache\`

            For registries that support it, \`mode: auto\` (the default) will enable the buildkit \`mode=max\`
            option.

            Some registries are known not to support the cache manifests needed for the \`mode=max\` option, so
            we will avoid using \`mode=max\` with them.

            See the following table for details on our detection mechanism:

            | Registry Name                   | Detection string | Assumed \`mode=max\` support |
            |---------------------------------|------------------|------------------------------|
            | AWS Elastic Container Registry  | \`.dkr.ecr.\`    | No                           |
            | Google Cloud Container Registry | \`gcr.io\`       | No                           |
            | Any other registry              | -                | Yes                          |

            In case you need to override the defaults for your registry, you can do it like so:

            \`\`\`yaml
            clusterBuildkit:
              cache:
                - type: registry
                  mode: inline
            \`\`\`

            When you add multiple caches, we will make sure to pass the \`--import-cache\` options to buildkit in the same
            order as provided in the cache configuration. This is because buildkit will not actually use all imported caches
            for every build, but it will stick with the first cache that yields a cache hit for all the following layers.

            An example for this is the following:

            \`\`\`yaml
            clusterBuildkit:
              cache:
                - type: registry
                  tag: _buildcache-\${slice(kebabCase(git.branch), "0", "30")}
                - type: registry
                  tag: _buildcache-main
                  export: false
            \`\`\`

            Using this cache configuration, every build will first look for a cache specific to your feature branch.
            If it does not exist yet, it will import caches from the main branch builds (\`_buildcache-main\`).
            When the build is finished, it will only export caches to your feature branch, and avoid polluting the \`main\` branch caches.
            A configuration like that may improve your cache hit rate and thus save time.

            If you need to disable caches completely you can achieve that with the following configuration:

            \`\`\`yaml
            clusterBuildkit:
              cache: []
            \`\`\`
            `
          ),
        rootless: joi
          .boolean()
          .default(false)
          .description(
            dedent`
            Enable rootless mode for the cluster-buildkit daemon, which runs the daemon with decreased privileges.
            Please see [the buildkit docs](https://github.com/moby/buildkit/blob/master/docs/rootless.md) for caveats when using this mode.
            `
          ),
        nodeSelector: joiStringMap(joi.string())
          .description(
            dedent`
            Exposes the \`nodeSelector\` field on the PodSpec of the BuildKit deployment. This allows you to constrain the BuildKit daemon to only run on particular nodes.

            [See here](https://kubernetes.io/docs/concepts/configuration/assign-pod-node/) for the official Kubernetes guide to assigning Pods to nodes.
            `
          )
          .example({ disktype: "ssd" })
          .default(() => ({})),
      })
      .default(() => ({}))
      .description("Configuration options for the `cluster-buildkit` build mode."),
<<<<<<< HEAD
=======
    clusterDocker: joi
      .object()
      .keys({
        enableBuildKit: joi
          .boolean()
          .default(false)
          .description(
            deline`
            Enable [BuildKit](https://github.com/moby/buildkit) support. This should in most cases work well and be
            more performant, but we're opting to keep it optional until it's enabled by default in Docker.
          `
          )
          .meta({ deprecated: true }),
      })
      .default(() => ({}))
      .description("Configuration options for the `cluster-docker` build mode.")
      .meta({ deprecated: "The cluster-docker build mode has been deprecated." }),
>>>>>>> d966a97f
    jib: joi
      .object()
      .keys({
        pushViaCluster: joi
          .boolean()
          .default(false)
          .description(
            "In some cases you may need to push images built with Jib to the remote registry via Kubernetes cluster, e.g. if you don't have connectivity or access from where Garden is being run. In that case, set this flag to true, but do note that the build will take considerably take longer to complete! Only applies when using in-cluster building."
          ),
      })
      .description("Setting related to Jib image builds."),
    kaniko: joi
      .object()
      .keys({
        extraFlags: joi
          .sparseArray()
          .items(joi.string())
          .description(
            `Specify extra flags to use when building the container image with kaniko. Flags set on \`container\` modules take precedence over these.`
          ),
        image: joi
          .string()
          .default(DEFAULT_KANIKO_IMAGE)
          .description(`Change the kaniko image (repository/image:tag) to use when building in kaniko mode.`),
        namespace: joi
          .string()
          .allow(null)
          .default(defaultSystemNamespace)
          .description(
            dedent`
              Choose the namespace where the Kaniko pods will be run. Set to \`null\` to use the project namespace.

              **IMPORTANT: The default namespace will change to the project namespace instead of the garden-system namespace in an upcoming release!**
            `
          ),
        nodeSelector: joiStringMap(joi.string()).description(
          dedent`
            Exposes the \`nodeSelector\` field on the PodSpec of the Kaniko pods. This allows you to constrain the Kaniko pods to only run on particular nodes.

            [See here](https://kubernetes.io/docs/concepts/configuration/assign-pod-node/) for the official Kubernetes guide to assigning Pods to nodes.
          `
        ),
        tolerations: joiSparseArray(tolerationSchema()).description(
          "Specify tolerations to apply to each Kaniko Pod. Useful to control which nodes in a cluster can run builds."
        ),
      })
      .default(() => {})
      .description("Configuration options for the `kaniko` build mode."),
    defaultHostname: joi
      .string()
      .description("A default hostname to use when no hostname is explicitly configured for a service.")
      .example("api.mydomain.com"),
    deploymentStrategy: joi
      .string()
      .default("rolling")
      .allow("rolling", "blue-green")
      .description(
        dedent`
          Sets the deployment strategy for \`container\` services.

          The default is \`"rolling"\`, which performs rolling updates. There is also experimental support for blue/green deployments (via the \`"blue-green"\` strategy).

          Note that this setting only applies to \`container\` services (and not, for example,  \`kubernetes\` or \`helm\` services).
        `
      )
      .meta({
        experimental: true,
      }),
    devMode: joi
      .object()
      .keys({
        defaults: kubernetesDevModeDefaultsSchema(),
      })
      .description("Configuration options for dev mode."),
    forceSsl: joi
      .boolean()
      .default(false)
      .description(
        "Require SSL on all `container` module services. If set to true, an error is raised when no certificate " +
          "is available for a configured hostname on a `container` module."
      ),
    gardenSystemNamespace: joi
      .string()
      .default(defaultSystemNamespace)
      .description(
        dedent`
      Override the garden-system namespace name. This option is mainly used for testing.
      In most cases you should leave the default value.
      `
      )
      .meta({ internal: true }),
    imagePullSecrets: imagePullSecretsSchema(),
    copySecrets: copySecretsSchema(),
    // TODO: invert the resources and storage config schemas
    resources: joi
      .object()
      .keys({
        builder: resourceSchema(defaultResources.builder, false).description(dedent`
            Resource requests and limits for the in-cluster builder. It's important to consider which build mode you're using when configuring this.

            When \`buildMode\` is \`kaniko\`, this refers to _each Kaniko pod_, i.e. each individual build, so you'll want to consider the requirements for your individual image builds, with your most expensive/heavy images in mind.

            When \`buildMode\` is \`cluster-buildkit\`, this applies to the BuildKit deployment created in _each project namespace_. So think of this as the resource spec for each individual user or project namespace.
          `),
      })
      .default(defaultResources).description(deline`
        Resource requests and limits for the in-cluster builder..
      `),
    tlsCertificates: joiSparseArray(tlsCertificateSchema())
      .unique("name")
      .description("One or more certificates to use for ingress."),
    certManager: joi
      .object()
      .optional()
      .keys({
        install: joi.bool().default(false).description(dedent`
          Automatically install \`cert-manager\` on initialization. See the
          [cert-manager integration guide](https://docs.garden.io/advanced/cert-manager-integration) for details.
        `),
        email: joi
          .string()
          .required()
          .description("The email to use when requesting Let's Encrypt certificates.")
          .example("yourname@example.com"),
        issuer: joi
          .string()
          .allow("acme")
          .default("acme")
          .description("The type of issuer for the certificate (only ACME is supported for now).")
          .example("acme"),
        acmeServer: joi
          .string()
          .allow("letsencrypt-staging", "letsencrypt-prod")
          .default("letsencrypt-staging")
          .description(
            deline`Specify which ACME server to request certificates from. Currently Let's Encrypt staging and prod
          servers are supported.`
          )
          .example("letsencrypt-staging"),
        acmeChallengeType: joi
          .string()
          .allow("HTTP-01")
          .default("HTTP-01")
          .description(
            deline`The type of ACME challenge used to validate hostnames and generate the certificates
          (only HTTP-01 is supported for now).`
          )
          .example("HTTP-01"),
      }).description(dedent`cert-manager configuration, for creating and managing TLS certificates. See the
        [cert-manager guide](https://docs.garden.io/advanced/cert-manager-integration) for details.`),
    _systemServices: joiArray(joiIdentifier()).meta({ internal: true }),
    systemNodeSelector: joiStringMap(joi.string())
      .description(
        dedent`
        Exposes the \`nodeSelector\` field on the PodSpec of system services. This allows you to constrain the system services to only run on particular nodes.

        [See here](https://kubernetes.io/docs/concepts/configuration/assign-pod-node/) for the official Kubernetes guide to assigning Pods to nodes.
        `
      )
      .example({ disktype: "ssd" })
      .default(() => ({})),
  })

export const tolerationSchema = () =>
  joi.object().keys({
    effect: joi.string().allow("NoSchedule", "PreferNoSchedule", "NoExecute").description(dedent`
          "Effect" indicates the taint effect to match. Empty means match all taint effects. When specified,
          allowed values are "NoSchedule", "PreferNoSchedule" and "NoExecute".
        `),
    key: joi.string().description(dedent`
          "Key" is the taint key that the toleration applies to. Empty means match all taint keys.
          If the key is empty, operator must be "Exists"; this combination means to match all values and all keys.
        `),
    operator: joi.string().allow("Exists", "Equal").default("Equal").description(dedent`
          "Operator" represents a key's relationship to the value. Valid operators are "Exists" and "Equal". Defaults to
          "Equal". "Exists" is equivalent to wildcard for value, so that a pod can tolerate all taints of a
          particular category.
        `),
    tolerationSeconds: joi.string().description(dedent`
          "TolerationSeconds" represents the period of time the toleration (which must be of effect "NoExecute",
          otherwise this field is ignored) tolerates the taint. By default, it is not set, which means tolerate
          the taint forever (do not evict). Zero and negative values will be treated as 0 (evict immediately)
          by the system.
        `),
    value: joi.string().description(dedent`
          "Value" is the taint value the toleration matches to. If the operator is "Exists", the value should be empty,
          otherwise just a regular string.
        `),
  })

export const namespaceSchema = () =>
  joi.alternatives(
    joi.object().keys({
      name: namespaceNameSchema(),
      annotations: joiStringMap(joi.string()).description(
        "Map of annotations to apply to the namespace when creating it."
      ),
      labels: joiStringMap(joi.string()).description("Map of labels to apply to the namespace when creating it."),
    }),
    namespaceNameSchema()
  ).description(dedent`
    Specify which namespace to deploy services to, and optionally annotations/labels to apply to the namespace.

    You can specify a string as a shorthand for \`name: <name>\`. Defaults to \`<project name>-<environment namespace>\`.

    Note that the framework may generate other namespaces as well with this name as a prefix. Also note that if the namespace previously exists, Garden will attempt to add the specified labels and annotations. If the user does not have permissions to do so, a warning is shown.
  `)

const kubectlPathExample = "${local.env.GARDEN_KUBECTL_PATH}?"

export const configSchema = () =>
  kubernetesConfigBase()
    .keys({
      name: joiProviderName("kubernetes"),
      context: k8sContextSchema().required(),
<<<<<<< HEAD
      deploymentRegistry: containerRegistryConfigSchema(),
=======
      deploymentRegistry: containerRegistryConfigSchema()
        .description(
          dedent`
      The registry where built containers should be pushed to, and then pulled to the cluster when deploying services.

      Important: If you specify this in combination with in-cluster building, you must make sure \`imagePullSecrets\` includes authentication with the specified deployment registry, that has the appropriate write privileges (usually full write access to the configured \`deploymentRegistry.namespace\`).
    `
        )
        .allow(null),
>>>>>>> d966a97f
      ingressClass: joi.string().description(dedent`
        The ingress class to use on configured Ingresses (via the \`kubernetes.io/ingress.class\` annotation)
        when deploying \`container\` services. Use this if you have multiple ingress controllers in your cluster.
      `),
      ingressHttpPort: joi
        .number()
        .default(80)
        .description("The external HTTP port of the cluster's ingress controller."),
      ingressHttpsPort: joi
        .number()
        .default(443)
        .description("The external HTTPS port of the cluster's ingress controller."),
      kubeconfig: joi.string().description("Path to kubeconfig file to use instead of the system default."),
      kubectlPath: joi.string().description(dedent`
        Set a specific path to a kubectl binary, instead of having Garden download it automatically as required.

        It may be useful in some scenarios to allow individual users to set this, e.g. with an environment variable. You could configure that with something like \`kubectlPath: ${kubectlPathExample}\`.

        **Warning**: Garden may make some assumptions with respect to the kubectl version, so it is suggested to only use this when necessary.
      `),
      namespace: namespaceSchema(),
      setupIngressController: joi
        .string()
        .allow("nginx", false, null)
        .default(false)
        .description("Set this to `nginx` to install/enable the NGINX ingress controller."),
    })
    .unknown(false)

export interface ServiceResourceSpec {
  kind?: SyncableKind
  name?: string
  containerName?: string
  podSelector?: { [key: string]: string }
  containerModule?: string
}

export interface KubernetesTaskSpec extends BaseTaskSpec {
  args: string[]
  artifacts: ArtifactSpec[]
  cacheResult: boolean
  command?: string[]
  env: ContainerEnvVars
  resource: ServiceResourceSpec
}

export interface KubernetesTestSpec extends BaseTestSpec {
  args: string[]
  artifacts: ArtifactSpec[]
  command?: string[]
  env: ContainerEnvVars
  resource: ServiceResourceSpec
}

export const serviceResourceDescription = dedent`
  This can either reference a workload (i.e. a Deployment, DaemonSet or StatefulSet) via the \`kind\` and \`name\` fields, or a Pod via the \`podSelector\` field.
`

export const serviceResourceSchema = () =>
  joi
    .object()
    .keys({
      kind: joi
        .string()
        .valid(...syncableKinds)
        .default("Deployment")
        .description("The type of Kubernetes resource to sync files to."),
      name: joi.string().description(
        deline`The name of the resource to sync to. If the module contains a single resource of the specified Kind,
        this can be omitted.`
      ),
      containerName: joi
        .string()
        .description(
          `The name of a container in the target. Specify this if the target contains more than one container and the main container is not the first container in the spec.`
        ),
      podSelector: joiStringMap(joi.string()).description(
        dedent`
          A map of string key/value labels to match on any Pods in the namespace. When specified, a random ready Pod with matching labels will be picked as a target, so make sure the labels will always match a specific Pod type.
        `
      ),
    })
    .oxor("podSelector", "name")

export const containerModuleSchema = () =>
  joiIdentifier()
    .description(
      dedent`
        The Garden module that contains the sources for the container. This needs to be specified under \`serviceResource\` in order to enable dev mode, but is not necessary for tasks and tests. Must be a \`container\` module.

        _Note: If you specify a module here, you don't need to specify it additionally under \`build.dependencies\`._`
    )
    .example("my-container-module")

export interface PortForwardSpec {
  name?: string
  resource: string
  targetPort: number
  localPort?: number
}

const portForwardSpecSchema = () =>
  joi.object().keys({
    name: joiIdentifier().description("An identifier to describe the port forward."),
    resource: joi
      .string()
      .required()
      .description(
        "The full resource kind and name to forward to, e.g. Service/my-service or Deployment/my-deployment. Note that Garden will not validate this ahead of attempting to start the port forward, so you need to make sure this is correctly set. The types of resources supported will match that of the `kubectl port-forward` CLI command."
      ),
    targetPort: joi.number().integer().required().description("The port number on the remote resource to forward to."),
    localPort: joi
      .number()
      .integer()
      .description(
        "The _preferred_ local port to forward from. If none is set, a random port is chosen. If the specified port is not available, a warning is shown and a random port chosen instead."
      ),
  })

export const portForwardsSchema = () =>
  joi
    .array()
    .items(portForwardSpecSchema())
    .description(
      "Manually specify port forwards that Garden should set up when deploying in dev or watch mode. If specified, these override the auto-detection of forwardable ports, so you'll need to specify the full list of port forwards to create."
    )

const runPodSpecWhitelistDescription = () => runPodSpecIncludeFields.map((f) => `* \`${f}\``).join("\n")

export const kubernetesTaskSchema = () =>
  baseTaskSpecSchema()
    .keys({
      resource: serviceResourceSchema().description(
        dedent`The Deployment, DaemonSet, StatefulSet or Pod that Garden should use to execute this task.
        If not specified, the \`serviceResource\` configured on the module will be used. If neither is specified,
        an error will be thrown.

        ${serviceResourceDescription}

        The following pod spec fields from the service resource will be used (if present) when executing the task:
        ${runPodSpecWhitelistDescription()}`
      ),
      cacheResult: cacheResultSchema(),
      command: joi
        .sparseArray()
        .items(joi.string().allow(""))
        .description("The command/entrypoint used to run the task inside the container.")
        .example(commandExample),
      args: joi
        .sparseArray()
        .items(joi.string().allow(""))
        .description("The arguments to pass to the container used for execution.")
        .example(["rake", "db:migrate"]),
      env: containerEnvVarsSchema(),
      artifacts: joiSparseArray(containerArtifactSchema()).description(artifactsDescription),
    })
    .description("The task definitions for this module.")

export const kubernetesTestSchema = () =>
  baseTestSpecSchema()
    .keys({
      resource: serviceResourceSchema().description(
        dedent`The Deployment, DaemonSet or StatefulSet or Pod that Garden should use to execute this test suite.
        If not specified, the \`serviceResource\` configured on the module will be used. If neither is specified,
        an error will be thrown.

        ${serviceResourceDescription}

        The following pod spec fields from the service resource will be used (if present) when executing the test suite:
        ${runPodSpecWhitelistDescription()}`
      ),
      command: joi
        .sparseArray()
        .items(joi.string().allow(""))
        .description("The command/entrypoint used to run the test inside the container.")
        .example(commandExample),
      args: joi
        .sparseArray()
        .items(joi.string().allow(""))
        .description("The arguments to pass to the container used for testing.")
        .example(["npm", "test"]),
      env: containerEnvVarsSchema(),
      artifacts: joiSparseArray(containerArtifactSchema()).description(artifactsDescription),
    })
    .description("The test suite definitions for this module.")

export const namespaceNameSchema = () =>
  joiIdentifier()
    .max(63) // Max length of a DNS label, and by extension max k8s namespace length
    .description("A valid Kubernetes namespace name. Must be a " + joiIdentifierDescription)<|MERGE_RESOLUTION|>--- conflicted
+++ resolved
@@ -466,11 +466,7 @@
   providerConfigBaseSchema().keys({
     buildMode: joi
       .string()
-<<<<<<< HEAD
-      .allow("local-docker", "kaniko", "cluster-buildkit")
-=======
-      .valid("local-docker", "cluster-docker", "kaniko", "cluster-buildkit")
->>>>>>> d966a97f
+      .valid("local-docker", "kaniko", "cluster-buildkit")
       .default("local-docker")
       .description(
         dedent`
@@ -576,26 +572,6 @@
       })
       .default(() => ({}))
       .description("Configuration options for the `cluster-buildkit` build mode."),
-<<<<<<< HEAD
-=======
-    clusterDocker: joi
-      .object()
-      .keys({
-        enableBuildKit: joi
-          .boolean()
-          .default(false)
-          .description(
-            deline`
-            Enable [BuildKit](https://github.com/moby/buildkit) support. This should in most cases work well and be
-            more performant, but we're opting to keep it optional until it's enabled by default in Docker.
-          `
-          )
-          .meta({ deprecated: true }),
-      })
-      .default(() => ({}))
-      .description("Configuration options for the `cluster-docker` build mode.")
-      .meta({ deprecated: "The cluster-docker build mode has been deprecated." }),
->>>>>>> d966a97f
     jib: joi
       .object()
       .keys({
@@ -811,9 +787,6 @@
     .keys({
       name: joiProviderName("kubernetes"),
       context: k8sContextSchema().required(),
-<<<<<<< HEAD
-      deploymentRegistry: containerRegistryConfigSchema(),
-=======
       deploymentRegistry: containerRegistryConfigSchema()
         .description(
           dedent`
@@ -821,9 +794,7 @@
 
       Important: If you specify this in combination with in-cluster building, you must make sure \`imagePullSecrets\` includes authentication with the specified deployment registry, that has the appropriate write privileges (usually full write access to the configured \`deploymentRegistry.namespace\`).
     `
-        )
-        .allow(null),
->>>>>>> d966a97f
+        ),
       ingressClass: joi.string().description(dedent`
         The ingress class to use on configured Ingresses (via the \`kubernetes.io/ingress.class\` annotation)
         when deploying \`container\` services. Use this if you have multiple ingress controllers in your cluster.
