/*
 * Copyright (C) 2018-2022 Garden Technologies, Inc. <info@garden.io>
 *
 * This Source Code Form is subject to the terms of the Mozilla Public
 * License, v. 2.0. If a copy of the MPL was not distributed with this
 * file, You can obtain one at http://mozilla.org/MPL/2.0/.
 */

import { diffString } from "json-diff"
import { DeploymentError } from "../../../exceptions"
import { PluginContext } from "../../../plugin-context"
import { KubeApi } from "../api"
import { getAppNamespace } from "../namespace"
import Bluebird from "bluebird"
import { KubernetesResource, KubernetesServerResource, BaseResource, KubernetesWorkload } from "../types"
import { zip, isArray, isPlainObject, pickBy, mapValues, flatten, cloneDeep, omit, isEqual, keyBy } from "lodash"
import { KubernetesProvider, KubernetesPluginContext } from "../config"
import { isSubset } from "../../../util/is-subset"
import { Log } from "../../../logger/log-entry"
import {
  V1ReplicationController,
  V1ReplicaSet,
  V1Pod,
  V1PersistentVolumeClaim,
  V1Service,
  V1Container,
  KubernetesObject,
} from "@kubernetes/client-node"
import dedent = require("dedent")
import { getPods, getResourceKey, hashManifest } from "../util"
import { checkWorkloadStatus } from "./workload"
import { checkWorkloadPodStatus } from "./pod"
import { deline, gardenAnnotationKey, stableStringify } from "../../../util/string"
import { SyncableResource } from "../types"
import { LogLevel } from "../../../logger/logger"
import { ActionMode } from "../../../actions/types"
import { deepMap } from "../../../util/objects"
import { DeployState, combineStates } from "../../../types/service"
import { sleep } from "../../../util/util"

<<<<<<< HEAD
export interface ResourceStatus<T extends BaseResource | KubernetesObject = BaseResource> {
  state: ServiceState
=======
export interface ResourceStatus<T = BaseResource> {
  state: DeployState
>>>>>>> 5a886e65
  resource: KubernetesServerResource<T>
  lastMessage?: string
  warning?: true
  logs?: string
}

export interface StatusHandlerParams<T extends BaseResource | KubernetesObject = BaseResource> {
  api: KubeApi
  namespace: string
  resource: KubernetesServerResource<T>
  log: Log
  resourceVersion?: number
}

interface StatusHandler<T extends BaseResource | KubernetesObject = BaseResource> {
  (params: StatusHandlerParams<T>): Promise<ResourceStatus<T>>
}

const pvcPhaseMap: { [key: string]: DeployState } = {
  Available: "ready",
  Bound: "ready",
  Released: "stopped",
  Failed: "unhealthy",
  // This is confusing, but this basically means it's waiting to be bound
  Pending: "ready",
}

// Handlers to check the rollout status for K8s objects where that applies.
// Using https://github.com/kubernetes/helm/blob/master/pkg/kube/wait.go as a reference here.
const objHandlers: { [kind: string]: StatusHandler } = {
  DaemonSet: checkWorkloadStatus,
  Deployment: checkWorkloadStatus,
  StatefulSet: checkWorkloadStatus,

  PersistentVolumeClaim: async ({ resource }: StatusHandlerParams<V1PersistentVolumeClaim>) => {
    const pvc = <KubernetesServerResource<V1PersistentVolumeClaim>>resource
    const state: DeployState = pvcPhaseMap[pvc.status.phase!] || "unknown"
    return { state, resource }
  },

  Pod: async ({ resource }: StatusHandlerParams<V1Pod>) => {
    return checkWorkloadPodStatus(resource, [<KubernetesServerResource<V1Pod>>resource])
  },

  ReplicaSet: async ({ api, namespace, resource }: StatusHandlerParams<V1ReplicaSet>) => {
    return checkWorkloadPodStatus(
      resource,
      await getPods(api, namespace, (<KubernetesServerResource<V1ReplicaSet>>resource).spec.selector!.matchLabels!)
    )
  },

  ReplicationController: async ({ api, namespace, resource }: StatusHandlerParams<V1ReplicationController>) => {
    return checkWorkloadPodStatus(resource, await getPods(api, namespace, resource.spec!.selector!))
  },

  Service: async ({ resource }: StatusHandlerParams<V1Service>) => {
    if (resource.spec.type === "ExternalName") {
      return { state: "ready", resource }
    }

    const service = <KubernetesServerResource<V1Service>>resource

    if (resource.spec.clusterIP !== "None" && service.spec.clusterIP === "") {
      return { state: "deploying", resource }
    }

    if (resource.spec.type === "LoadBalancer" && !service.status.loadBalancer!.ingress) {
      return { state: "deploying", resource }
    }

    return { state: "ready", resource }
  },
}

/**
 * Check if the specified Kubernetes objects are deployed and fully rolled out
 */
export async function checkResourceStatuses(
  api: KubeApi,
  namespace: string,
  manifests: KubernetesResource[],
  log: Log
): Promise<ResourceStatus[]> {
  return Bluebird.map(manifests, async (manifest) => {
    return checkResourceStatus(api, namespace, manifest, log)
  })
}

export async function checkResourceStatus(api: KubeApi, namespace: string, manifest: KubernetesResource, log: Log) {
  const handler = objHandlers[manifest.kind]

  if (manifest.metadata?.namespace) {
    namespace = manifest.metadata.namespace
  }

  let resource: KubernetesServerResource
  let resourceVersion: number | undefined

  try {
    resource = await api.readBySpec({ namespace, manifest, log })
    resourceVersion = parseInt(resource.metadata.resourceVersion!, 10)
  } catch (err) {
    if (err.statusCode === 404) {
      return { state: <DeployState>"missing", resource: manifest }
    } else {
      throw err
    }
  }

  let status: ResourceStatus
  if (handler) {
    status = await handler({ api, namespace, resource, log, resourceVersion })
  } else {
    // if there is no explicit handler to check the status, we assume there's no rollout phase to wait for
    status = { state: "ready", resource: manifest }
  }

  return status
}

interface WaitParams {
  namespace: string
  ctx: PluginContext
  provider: KubernetesProvider
  actionName?: string
  resources: KubernetesResource[]
  log: Log
  timeoutSec: number
}

/**
 * Wait until the rollout is complete for each of the given Kubernetes objects
 */
export async function waitForResources({
  namespace,
  ctx,
  provider,
  actionName,
  resources,
  log,
  timeoutSec,
}: WaitParams) {
  let loops = 0
  let lastMessage: string | undefined
  const startTime = new Date().getTime()

  const logEventContext = {
    origin: "kubernetes-plugin",
    log: log.makeNewLogContext({ level: LogLevel.verbose }),
  }

  const emitLog = (msg: string) =>
    ctx.events.emit("log", { timestamp: new Date().toISOString(), data: Buffer.from(msg, "utf-8"), ...logEventContext })

  const waitingMsg = `Waiting for resources to be ready...`
  const statusLine = log
    .makeNewLogContext({
      section: actionName,
    })
    .info(waitingMsg)
  emitLog(waitingMsg)

  if (resources.length === 0) {
    const noResourcesMsg = `No resources to wait`
    emitLog(noResourcesMsg)
    statusLine.info({ symbol: "info", section: actionName, msg: noResourcesMsg })
    return []
  }

  const api = await KubeApi.factory(log, ctx, provider)
  let statuses: ResourceStatus[]

  while (true) {
    await sleep(2000 + 500 * loops)
    loops += 1

    statuses = await checkResourceStatuses(api, namespace, resources, log)

    for (const status of statuses) {
      const resource = status.resource
      const statusMessage = `${resource.kind} ${resource.metadata.name} is "${status.state}"`

      const statusLogMsg = `Status of ${statusMessage}`
      log.debug(statusLogMsg)
      emitLog(statusLogMsg)

      if (status.state === "unhealthy") {
        let msg = `Error deploying ${actionName || "resources"}: ${status.lastMessage || statusMessage}`

        if (status.logs) {
          msg += "\n\n" + status.logs
        }

        emitLog(msg)
        throw new DeploymentError(msg, {
          serviceName: actionName,
          status,
        })
      }

      if (status.lastMessage && (!lastMessage || status.lastMessage !== lastMessage)) {
        lastMessage = status.lastMessage
        const statusUpdateLogMsg = `${getResourceKey(status.resource)}: ${status.lastMessage}`
        if (status.warning) {
          statusLine.warn(statusUpdateLogMsg)
        } else {
          statusLine.info(statusUpdateLogMsg)
        }
        emitLog(statusUpdateLogMsg)
      }
    }

    const combinedStates = combineStates(statuses.map((s) => s.state))

    // Note: "stopped" is a normal state for Pods, which run to completion
    if (combinedStates === "ready" || combinedStates === "stopped") {
      break
    }

    const now = new Date().getTime()

    if (now - startTime > timeoutSec * 1000) {
      const deploymentErrMsg = deline`
        Timed out waiting for ${actionName || "resources"} to deploy after ${timeoutSec} seconds
      `
      emitLog(deploymentErrMsg)
      throw new DeploymentError(deploymentErrMsg, { statuses })
    }
  }

  const readyMsg = `Resources ready`
  emitLog(readyMsg)
  statusLine.info({ symbol: "info", section: actionName, msg: readyMsg })

  return statuses
}

interface ComparisonResult {
  state: DeployState
  remoteResources: KubernetesResource[]
  mode: ActionMode
  /**
   * These resources have changes in `spec.selector`, and would need to be deleted before redeploying (since Kubernetes
   * doesn't allow updates to immutable fields).
   */
  selectorChangedResourceKeys: string[]
}

/**
 * Check if each of the given Kubernetes objects matches what's installed in the cluster
 */
export async function compareDeployedResources(
  ctx: KubernetesPluginContext,
  api: KubeApi,
  namespace: string,
  manifests: KubernetesResource[],
  log: Log
): Promise<ComparisonResult> {
  // Unroll any `List` resource types
  manifests = flatten(manifests.map((r: any) => (r.apiVersion === "v1" && r.kind === "List" ? r.items : [r])))

  // Check if any resources are missing from the cluster.
  const maybeDeployedObjects = await Bluebird.map(manifests, (resource) =>
    getDeployedResource(ctx, ctx.provider, resource, log)
  )
  const deployedResources = <KubernetesResource[]>maybeDeployedObjects.filter((o) => o !== null)
  const manifestsMap = keyBy(manifests, (m) => getResourceKey(m))
  const manifestKeys = Object.keys(manifestsMap)
  const deployedMap = keyBy(deployedResources, (m) => getResourceKey(m))

  const result: ComparisonResult = {
    state: "unknown",
    remoteResources: <KubernetesResource[]>deployedResources.filter((o) => o !== null),
    mode: "default",
    selectorChangedResourceKeys: detectChangedSpecSelector(manifestsMap, deployedMap),
  }

  const logDescription = (resource: KubernetesResource) => getResourceKey(resource)

  const missingObjectNames = manifestKeys.filter((k) => !deployedMap[k]).map((k) => logDescription(manifestsMap[k]))

  if (missingObjectNames.length === manifests.length) {
    // All resources missing.
    log.verbose(`All resources missing from cluster`)
    result.state = "missing"
    return result
  } else if (missingObjectNames.length > 0) {
    // One or more objects missing.
    log.verbose(`Resource(s) ${missingObjectNames.join(", ")} missing from cluster`)
    result.state = "outdated"
    return result
  }

  // From here, the state can only be "ready" or "outdated", so we proceed to compare the old & new specs.
  log.debug(`Getting currently deployed resource statuses...`)

  const deployedObjectStatuses: ResourceStatus[] = await Bluebird.map(deployedResources, async (resource) =>
    checkResourceStatus(api, namespace, resource, log)
  )

  const deployedStates = deployedObjectStatuses.map((s) => s.state)
  if (deployedStates.find((s) => s !== "ready")) {
    const descriptions = zip(deployedResources, deployedStates)
      .filter(([_, s]) => s !== "ready")
      .map(([o, s]) => `${logDescription(o!)}: "${s}"`)
      .join("\n")

    log.silly(
      dedent`
      Resource(s) with non-ready status found in the cluster:

      ${descriptions}` + "\n"
    )

    result.state = combineStates(deployedStates)
    return result
  }

  log.verbose(`Comparing expected and deployed resources...`)

  for (const key of Object.keys(manifestsMap)) {
    let manifest = cloneDeep(manifestsMap[key])
    let deployedResource = deployedMap[key]

    if (!manifest.metadata.annotations) {
      manifest.metadata.annotations = {}
    }

    // Discard any last applied config from the input manifest
    if (manifest.metadata.annotations[gardenAnnotationKey("manifest-hash")]) {
      delete manifest.metadata.annotations[gardenAnnotationKey("manifest-hash")]
    }

    if (isWorkloadResource(manifest)) {
      if (isConfiguredForSyncMode(manifest)) {
        result.mode = "sync"
      }
      if (isConfiguredForLocalMode(manifest)) {
        result.mode = "local"
      }
    }

    // Start by checking for "last applied configuration" annotations and comparing against those.
    // This can be more accurate than comparing against resolved resources.
    if (deployedResource.metadata && deployedResource.metadata.annotations) {
      const lastAppliedHashed = deployedResource.metadata.annotations[gardenAnnotationKey("manifest-hash")]

      // The new manifest matches the last applied manifest
      if (lastAppliedHashed && (await hashManifest(manifest)) === lastAppliedHashed) {
        continue
      }

      // Fallback to comparing against kubectl's last-applied-configuration annotation
      const lastApplied = deployedResource.metadata.annotations["kubectl.kubernetes.io/last-applied-configuration"]
      if (lastApplied && stableStringify(manifest) === lastApplied) {
        continue
      }
    }

    // to avoid normalization issues, we convert all numeric values to strings and then compare
    manifest = <KubernetesResource>deepMap(manifest, (v) => (typeof v === "number" ? v.toString() : v))
    deployedResource = <KubernetesResource>deepMap(deployedResource, (v) => (typeof v === "number" ? v.toString() : v))

    // the API version may implicitly change when deploying
    manifest.apiVersion = deployedResource.apiVersion

    // the namespace property is silently dropped when added to non-namespaced resources
    if (manifest.metadata?.namespace && deployedResource.metadata?.namespace === undefined) {
      delete manifest.metadata.namespace
    }

    if (!deployedResource.metadata.annotations) {
      deployedResource.metadata.annotations = {}
    }

    // handle auto-filled properties (this is a bit of a design issue in the K8s API)
    if (manifest.kind === "Service" && manifest.spec.clusterIP === "") {
      delete manifest.spec.clusterIP
    }

    // NOTE: this approach won't fly in the long run, but hopefully we can climb out of this mess when
    //       `kubectl diff` is ready, or server-side apply/diff is ready
    if (manifest.kind === "DaemonSet" || manifest.kind === "Deployment" || manifest.kind === "StatefulSet") {
      // NOTE: this approach won't fly in the long run, but hopefully we can climb out of this mess when
      //       `kubectl diff` is ready, or server-side apply/diff is ready

      // handle properties that are omitted in the response because they have the default value
      // (another design issue in the K8s API)
      if (manifest.spec.minReadySeconds === 0) {
        delete manifest.spec.minReadySeconds
      }
      if (manifest.spec.template && manifest.spec.template.spec && manifest.spec.template.spec.hostNetwork === false) {
        delete manifest.spec.template.spec.hostNetwork
      }
    }

    // clean null and undefined values
    manifest = <KubernetesResource>removeNullAndUndefined(manifest)
    // The Kubernetes API currently strips out environment variables values so we remove them
    // from the manifests as well
    manifest = removeEmptyEnvValues(manifest)
    // ...and from the deployedResource for good measure, in case the K8s API changes.
    deployedResource = removeEmptyEnvValues(deployedResource)

    if (!isSubset(deployedResource, manifest)) {
      if (manifest) {
        log.verbose(`Resource ${manifest.metadata.name} is not a superset of deployed resource`)
        log.silly(diffString(deployedResource, manifest))
      }
      // console.log(JSON.stringify(resource, null, 4))
      // console.log(JSON.stringify(existingSpec, null, 4))
      // console.log("----------------------------------------------------")
      // throw new Error("bla")
      result.state = "outdated"
      return result
    }
  }

  log.verbose(`All resources match.`)

  result.state = "ready"
  return result
}

export function isConfiguredForSyncMode(resource: SyncableResource): boolean {
  return resource.metadata.annotations?.[gardenAnnotationKey("mode")] === "sync"
}

export function isConfiguredForLocalMode(resource: SyncableResource): boolean {
  return resource.metadata.annotations?.[gardenAnnotationKey("mode")] === "local"
}

function isWorkloadResource(resource: KubernetesResource): resource is KubernetesWorkload {
  return resource.kind === "Deployment" || resource.kind === "DaemonSet" || resource.kind === "StatefulSet" || resource.kind === "ReplicaSet"
}

type KubernetesResourceMap = { [key: string]: KubernetesResource }

function detectChangedSpecSelector(manifestsMap: KubernetesResourceMap, deployedMap: KubernetesResourceMap): string[] {
  const manifestKeys = Object.keys(manifestsMap)
  const changedKeys: string[] = []
  for (const k of manifestKeys) {
    const manifest = manifestsMap[k]
    const deployedResource = deployedMap[k]
    if (
      deployedResource // If no corresponding resource to the local manifest has been deployed, this will be undefined.
      && isWorkloadResource(manifest)
      && isWorkloadResource(deployedResource)
      && !isEqual(manifest.spec.selector, deployedResource.spec.selector)
    ) {
      changedKeys.push(getResourceKey(manifest))
    }
  }
  return changedKeys
}

export async function getDeployedResource<ResourceKind extends KubernetesObject>(
  ctx: PluginContext,
  provider: KubernetesProvider,
  resource: KubernetesResource<ResourceKind>,
  log: Log
): Promise<KubernetesResource<ResourceKind> | null> {
  const api = await KubeApi.factory(log, ctx, provider)
  const namespace = resource.metadata?.namespace || (await getAppNamespace(ctx, log, provider))

  try {
    const res = await api.readBySpec({ namespace, manifest: resource, log })
    return <KubernetesResource<ResourceKind>>res
  } catch (err) {
    if (err.statusCode === 404) {
      return null
    } else {
      throw err
    }
  }
}

/**
 * Recursively removes all null and undefined value properties from objects
 */
function removeNullAndUndefined<T>(value: T | Iterable<T>): T | Iterable<T> | { [K in keyof T]: T[K] } {
  if (isArray(value)) {
    return value.map(removeNullAndUndefined)
  } else if (isPlainObject(value)) {
    return <{ [K in keyof T]: T[K] }>mapValues(
      pickBy(<any>value, (v) => v !== null && v !== undefined),
      removeNullAndUndefined
    )
  } else {
    return value
  }
}

/**
 * Normalize Kubernetes container specs by removing empty environment variable values. We need
 * this because the Kubernetes API strips out these empty values.
 *
 * That is, something like { "name": FOO, "value": "" } becomes { "name": FOO } when
 * we read the deployed resource from the K8s API.
 *
 * Calling this function ensures a given manifest will look the same as actual deployed resource.
 */
function removeEmptyEnvValues(resource: KubernetesResource): KubernetesResource {
  if (resource.spec?.template?.spec?.containers && resource.spec.template.spec.containers.length > 0) {
    const containerSpecs = resource.spec.template.spec.containers.map((container: V1Container) => {
      const env = container.env?.map((envKvPair) => {
        return envKvPair.value === "" ? omit(envKvPair, "value") : envKvPair
      })
      if (env) {
        container["env"] = env
      }
      return container
    })
    resource.spec.template.spec["containers"] = containerSpecs
  }
  return resource
}<|MERGE_RESOLUTION|>--- conflicted
+++ resolved
@@ -38,13 +38,8 @@
 import { DeployState, combineStates } from "../../../types/service"
 import { sleep } from "../../../util/util"
 
-<<<<<<< HEAD
 export interface ResourceStatus<T extends BaseResource | KubernetesObject = BaseResource> {
-  state: ServiceState
-=======
-export interface ResourceStatus<T = BaseResource> {
   state: DeployState
->>>>>>> 5a886e65
   resource: KubernetesServerResource<T>
   lastMessage?: string
   warning?: true
@@ -478,7 +473,12 @@
 }
 
 function isWorkloadResource(resource: KubernetesResource): resource is KubernetesWorkload {
-  return resource.kind === "Deployment" || resource.kind === "DaemonSet" || resource.kind === "StatefulSet" || resource.kind === "ReplicaSet"
+  return (
+    resource.kind === "Deployment" ||
+    resource.kind === "DaemonSet" ||
+    resource.kind === "StatefulSet" ||
+    resource.kind === "ReplicaSet"
+  )
 }
 
 type KubernetesResourceMap = { [key: string]: KubernetesResource }
@@ -490,10 +490,10 @@
     const manifest = manifestsMap[k]
     const deployedResource = deployedMap[k]
     if (
-      deployedResource // If no corresponding resource to the local manifest has been deployed, this will be undefined.
-      && isWorkloadResource(manifest)
-      && isWorkloadResource(deployedResource)
-      && !isEqual(manifest.spec.selector, deployedResource.spec.selector)
+      deployedResource && // If no corresponding resource to the local manifest has been deployed, this will be undefined.
+      isWorkloadResource(manifest) &&
+      isWorkloadResource(deployedResource) &&
+      !isEqual(manifest.spec.selector, deployedResource.spec.selector)
     ) {
       changedKeys.push(getResourceKey(manifest))
     }
