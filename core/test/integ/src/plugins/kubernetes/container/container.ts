--- conflicted
+++ resolved
@@ -191,11 +191,8 @@
         force: true,
         forceBuild: false,
         devModeServiceNames: [],
-<<<<<<< HEAD
-=======
-        hotReloadServiceNames: [],
+
         localModeServiceNames: [],
->>>>>>> 0f42478b
       })
 
       garden.events.eventLog = []
@@ -226,11 +223,8 @@
         force: true,
         forceBuild: false,
         devModeServiceNames: [],
-<<<<<<< HEAD
-=======
-        hotReloadServiceNames: [],
+
         localModeServiceNames: [],
->>>>>>> 0f42478b
       })
 
       await expectError(
@@ -265,11 +259,8 @@
           force: true,
           forceBuild: false,
           devModeServiceNames: [],
-<<<<<<< HEAD
-=======
-          hotReloadServiceNames: [],
-          localModeServiceNames: [],
->>>>>>> 0f42478b
+
+          localModeServiceNames: [],
         })
 
         await emptyDir(garden.artifactsPath)
@@ -291,11 +282,8 @@
           force: true,
           forceBuild: false,
           devModeServiceNames: [],
-<<<<<<< HEAD
-=======
-          hotReloadServiceNames: [],
-          localModeServiceNames: [],
->>>>>>> 0f42478b
+
+          localModeServiceNames: [],
         })
 
         await emptyDir(garden.artifactsPath)
@@ -319,11 +307,8 @@
           force: true,
           forceBuild: false,
           devModeServiceNames: [],
-<<<<<<< HEAD
-=======
-          hotReloadServiceNames: [],
-          localModeServiceNames: [],
->>>>>>> 0f42478b
+
+          localModeServiceNames: [],
         })
 
         await emptyDir(garden.artifactsPath)
@@ -345,11 +330,8 @@
           force: true,
           forceBuild: false,
           devModeServiceNames: [],
-<<<<<<< HEAD
-=======
-          hotReloadServiceNames: [],
-          localModeServiceNames: [],
->>>>>>> 0f42478b
+
+          localModeServiceNames: [],
         })
 
         const result = await garden.processTasks([testTask])
@@ -375,11 +357,8 @@
           force: true,
           forceBuild: false,
           devModeServiceNames: [],
-<<<<<<< HEAD
-=======
-          hotReloadServiceNames: [],
-          localModeServiceNames: [],
->>>>>>> 0f42478b
+
+          localModeServiceNames: [],
         })
 
         const result = await garden.processTasks([testTask])
