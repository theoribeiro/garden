--- conflicted
+++ resolved
@@ -1,10 +1,6 @@
 {
   "name": "@garden-io/garden-jib",
-<<<<<<< HEAD
   "version": "0.13.0",
-=======
-  "version": "0.12.56",
->>>>>>> 4a70a980
   "description": "Jib container plugin for Garden",
   "main": "index.js",
   "dependencies": {
