--- conflicted
+++ resolved
@@ -5,11 +5,7 @@
     "type": "git",
     "url": "git+https://github.com/garden-io/garden.git"
   },
-<<<<<<< HEAD
   "version": "0.13.0-0",
-=======
-  "version": "0.12.56",
->>>>>>> 4a70a980
   "author": "Garden Technologies, Inc. <info@garden.io>",
   "license": "MPL-2.0",
   "homepage": "https://github.com/garden-io/garden",
